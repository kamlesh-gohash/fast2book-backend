--- conflicted
+++ resolved
@@ -1,124 +1,114 @@
-name: Build, Push, and Deploy to AWS ECR
-
-on:
-  push:
-    branches:
-      - main
-
-jobs:
-  build-and-deploy:
-    runs-on: self-hosted # Use 'ubuntu-latest' if not on self-hosted runner
-
-    steps:
-      - name: Checkout code
-        uses: actions/checkout@v2
-
-      - name: Set Environment Variables
-        id: set-env
-        run: |
-          echo "AWS_ACCESS_KEY_ID=${{ secrets.AWS_ACCESS_KEY_ID }}" >> $GITHUB_ENV
-          echo "AWS_SECRET_ACCESS_KEY=${{ secrets.AWS_SECRET_ACCESS_KEY }}" >> $GITHUB_ENV
-          echo "AWS_ACCOUNT_ID=${{ secrets.AWS_ACCOUNT_ID }}" >> $GITHUB_ENV
-          echo "AWS_REGION=ap-south-1" >> $GITHUB_ENV
-          echo "AWS_ECR=fast2book-backend" >> $GITHUB_ENV
-
-      - name: Debug Environment Variables
-        run: |
-          echo "AWS_ACCOUNT_ID: $AWS_ACCOUNT_ID"
-          echo "AWS_REGION: $AWS_REGION"
-          echo "AWS_ECR: $AWS_ECR"
-
-      - name: Set up Docker Buildx
-        uses: docker/setup-buildx-action@v2
-
-      - name: Login to AWS ECR
-        uses: aws-actions/amazon-ecr-login@v1
-        with:
-          aws-access-key-id: ${{ secrets.AWS_ACCESS_KEY_ID }}
-          aws-secret-access-key: ${{ secrets.AWS_SECRET_ACCESS_KEY }}
-          aws-region: ap-south-1
-
-      - name: Build Docker image
-        run: |
-          docker buildx build --no-cache \
-            --build-arg AWS_ACCESS_KEY_ID="${{ secrets.AWS_ACCESS_KEY_ID }}" \
-            --build-arg AWS_ACCOUNT_ID="${{ secrets.AWS_ACCOUNT_ID }}" \
-            --build-arg AWS_REGION="ap-south-1" \
-            --build-arg AWS_SECRET_ACCESS_KEY="${{ secrets.AWS_SECRET_ACCESS_KEY }}" \
-<<<<<<< HEAD
-            --build-arg DATABASE_NAME="${{ secrets.DATABASE_NAME }}" \
-            --build-arg DATABASE_URL="${{ secrets.DATABASE_URL }}" \
-            --build-arg DEBUG="${{ secrets.DEBUG }}" \
-            --build-arg GOOGLE_CLIENT_ID="${{ secrets.GOOGLE_CLIENT_ID }}" \
-            --build-arg GOOGLE_CLIENT_SECRET="${{ secrets.GOOGLE_CLIENT_SECRET }}" \
-            --build-arg SECRET_KEY="${{ secrets.SECRET_KEY }}" \
-            --build-arg AWS_S3_BUCKET_NAME="${{ vars.AWS_S3_BUCKET_NAME }}" \
-            --build-arg EMAIL_HOST="${{ vars.EMAIL_HOST }}" \
-            --build-arg EMAIL_PASSWORD="${{ vars.EMAIL_PASSWORD }}" \
-            --build-arg EMAIL_PORT="${{ vars.EMAIL_PORT }}" \
-            --build-arg EMAIL_USER="${{ vars.EMAIL_USER }}" \
-            --build-arg FRONT_URL="${{ vars.FRONT_URL }}" \
-            --build-arg GOOGLE_REDIRECT_URI="${{ vars.GOOGLE_REDIRECT_URI }}" \
-            --build-arg PORT="${{ vars.PORT }}" \
-            --build-arg RAZOR_PAY_KEY_ID="${{ secrets.RAZOR_PAY_KEY_ID }}" \
-            --build-arg RAZOR_PAY_KEY_SECRET="${{ secrets.RAZOR_PAY_KEY_SECRET }}" \
-            -t $AWS_ACCOUNT_ID.dkr.ecr.$AWS_REGION.amazonaws.com/$AWS_ECR:latest .
-=======
-            -t $AWS_ACCOUNT_ID.dkr.ecr.ap-south-1.amazonaws.com/fast2book-backend:latest \
-            --load .
-
-      - name: List Docker images
-        run: docker images
->>>>>>> 82ba11c8
-
-      - name: Push Docker image to AWS ECR
-        run: |
-          docker push $AWS_ACCOUNT_ID.dkr.ecr.ap-south-1.amazonaws.com/fast2book-backend:latest
-
-      - name: Create Docker Network
-        run: |
-          docker network create fast2book-network || true
-
-      - name: Deploy Container Locally
-        run: |
-          # Stop and remove existing container if it exists
-          if [ $(docker ps -aq -f name=fast2book-backend-container) ]; then
-            docker stop fast2book-backend-container
-            docker rm fast2book-backend-container
-          fi
-
-          # Pull the latest image from ECR
-          docker pull $AWS_ACCOUNT_ID.dkr.ecr.$AWS_REGION.amazonaws.com/fast2book-backend:latest
-
-          # Run the new container
-          docker run -d \
-            --name fast2book-backend-container \
-            --network fast2book-network \
-            -p 5000:5000 \
-            -e AWS_ACCESS_KEY_ID="${{ secrets.AWS_ACCESS_KEY_ID }}" \
-            -e AWS_ACCOUNT_ID="${{ secrets.AWS_ACCOUNT_ID }}" \
-            -e AWS_REGION="${{ secrets.AWS_REGION }}" \
-            -e AWS_SECRET_ACCESS_KEY="${{ secrets.AWS_SECRET_ACCESS_KEY }}" \
-            -e DATABASE_NAME="${{ secrets.DATABASE_NAME }}" \
-            -e DATABASE_URL="${{ secrets.DATABASE_URL }}" \
-            -e DEBUG="${{ secrets.DEBUG }}" \
-            -e GOOGLE_CLIENT_ID="${{ secrets.GOOGLE_CLIENT_ID }}" \
-            -e GOOGLE_CLIENT_SECRET="${{ secrets.GOOGLE_CLIENT_SECRET }}" \
-            -e SECRET_KEY="${{ secrets.SECRET_KEY }}" \
-            -e AWS_S3_BUCKET_NAME="${{ vars.AWS_S3_BUCKET_NAME }}" \
-            -e EMAIL_HOST="${{ vars.EMAIL_HOST }}" \
-            -e EMAIL_PASSWORD="${{ vars.EMAIL_PASSWORD }}" \
-            -e EMAIL_PORT="${{ vars.EMAIL_PORT }}" \
-            -e EMAIL_USER="${{ vars.EMAIL_USER }}" \
-            -e FRONT_URL="${{ vars.FRONT_URL }}" \
-            -e GOOGLE_REDIRECT_URI="${{ vars.GOOGLE_REDIRECT_URI }}" \
-            -e PORT="${{ vars.PORT }}" \
-<<<<<<< HEAD
-            -e RAZOR_PAY_KEY_ID="${{ secrets.RAZOR_PAY_KEY_ID }}" \
-            -e RAZOR_PAY_KEY_SECRET="${{ secrets.RAZOR_PAY_KEY_SECRET }}" \
-            $AWS_ACCOUNT_ID.dkr.ecr.$AWS_REGION.amazonaws.com/$AWS_ECR:latest
-
-=======
-            $AWS_ACCOUNT_ID.dkr.ecr.$AWS_REGION.amazonaws.com/fast2book-backend:latest
-
->>>>>>> 82ba11c8
+name: Build, Push, and Deploy to AWS ECR
+
+on:
+  push:
+    branches:
+      - main
+
+jobs:
+  build-and-deploy:
+    runs-on: self-hosted # Use 'ubuntu-latest' if not on self-hosted runner
+
+    steps:
+      - name: Checkout code
+        uses: actions/checkout@v2
+
+      - name: Set Environment Variables
+        id: set-env
+        run: |
+          echo "AWS_ACCESS_KEY_ID=${{ secrets.AWS_ACCESS_KEY_ID }}" >> $GITHUB_ENV
+          echo "AWS_SECRET_ACCESS_KEY=${{ secrets.AWS_SECRET_ACCESS_KEY }}" >> $GITHUB_ENV
+          echo "AWS_ACCOUNT_ID=${{ secrets.AWS_ACCOUNT_ID }}" >> $GITHUB_ENV
+          echo "AWS_REGION=ap-south-1" >> $GITHUB_ENV
+          echo "AWS_ECR=fast2book-backend" >> $GITHUB_ENV
+
+      - name: Debug Environment Variables
+        run: |
+          echo "AWS_ACCOUNT_ID: $AWS_ACCOUNT_ID"
+          echo "AWS_REGION: $AWS_REGION"
+          echo "AWS_ECR: $AWS_ECR"
+
+      - name: Set up Docker Buildx
+        uses: docker/setup-buildx-action@v2
+
+      - name: Login to AWS ECR
+        uses: aws-actions/amazon-ecr-login@v1
+        with:
+          aws-access-key-id: ${{ secrets.AWS_ACCESS_KEY_ID }}
+          aws-secret-access-key: ${{ secrets.AWS_SECRET_ACCESS_KEY }}
+          aws-region: ap-south-1
+
+      - name: Build Docker image
+        run: |
+          docker buildx build --no-cache \
+            --build-arg AWS_ACCESS_KEY_ID="${{ secrets.AWS_ACCESS_KEY_ID }}" \
+            --build-arg AWS_ACCOUNT_ID="${{ secrets.AWS_ACCOUNT_ID }}" \
+            --build-arg AWS_REGION="ap-south-1" \
+            --build-arg AWS_SECRET_ACCESS_KEY="${{ secrets.AWS_SECRET_ACCESS_KEY }}" \
+            --build-arg DATABASE_NAME="${{ secrets.DATABASE_NAME }}" \
+            --build-arg DATABASE_URL="${{ secrets.DATABASE_URL }}" \
+            --build-arg DEBUG="${{ secrets.DEBUG }}" \
+            --build-arg GOOGLE_CLIENT_ID="${{ secrets.GOOGLE_CLIENT_ID }}" \
+            --build-arg GOOGLE_CLIENT_SECRET="${{ secrets.GOOGLE_CLIENT_SECRET }}" \
+            --build-arg SECRET_KEY="${{ secrets.SECRET_KEY }}" \
+            --build-arg AWS_S3_BUCKET_NAME="${{ vars.AWS_S3_BUCKET_NAME }}" \
+            --build-arg EMAIL_HOST="${{ vars.EMAIL_HOST }}" \
+            --build-arg EMAIL_PASSWORD="${{ vars.EMAIL_PASSWORD }}" \
+            --build-arg EMAIL_PORT="${{ vars.EMAIL_PORT }}" \
+            --build-arg EMAIL_USER="${{ vars.EMAIL_USER }}" \
+            --build-arg FRONT_URL="${{ vars.FRONT_URL }}" \
+            --build-arg GOOGLE_REDIRECT_URI="${{ vars.GOOGLE_REDIRECT_URI }}" \
+            --build-arg PORT="${{ vars.PORT }}" \
+            --build-arg RAZOR_PAY_KEY_ID="${{ secrets.RAZOR_PAY_KEY_ID }}" \
+            --build-arg RAZOR_PAY_KEY_SECRET="${{ secrets.RAZOR_PAY_KEY_SECRET }}" \
+            -t $AWS_ACCOUNT_ID.dkr.ecr.ap-south-1.amazonaws.com/fast2book-backend:latest \
+            --load .
+
+      - name: List Docker images
+        run: docker images
+        
+      - name: Push Docker image to AWS ECR
+        run: |
+          docker push $AWS_ACCOUNT_ID.dkr.ecr.ap-south-1.amazonaws.com/fast2book-backend:latest
+
+      - name: Create Docker Network
+        run: |
+          docker network create fast2book-network || true
+
+      - name: Deploy Container Locally
+        run: |
+          # Stop and remove existing container if it exists
+          if [ $(docker ps -aq -f name=fast2book-backend-container) ]; then
+            docker stop fast2book-backend-container
+            docker rm fast2book-backend-container
+          fi
+
+          # Pull the latest image from ECR
+          docker pull $AWS_ACCOUNT_ID.dkr.ecr.$AWS_REGION.amazonaws.com/fast2book-backend:latest
+
+          # Run the new container
+          docker run -d \
+            --name fast2book-backend-container \
+            --network fast2book-network \
+            -p 5000:5000 \
+            -e AWS_ACCESS_KEY_ID="${{ secrets.AWS_ACCESS_KEY_ID }}" \
+            -e AWS_ACCOUNT_ID="${{ secrets.AWS_ACCOUNT_ID }}" \
+            -e AWS_REGION="${{ secrets.AWS_REGION }}" \
+            -e AWS_SECRET_ACCESS_KEY="${{ secrets.AWS_SECRET_ACCESS_KEY }}" \
+            -e DATABASE_NAME="${{ secrets.DATABASE_NAME }}" \
+            -e DATABASE_URL="${{ secrets.DATABASE_URL }}" \
+            -e DEBUG="${{ secrets.DEBUG }}" \
+            -e GOOGLE_CLIENT_ID="${{ secrets.GOOGLE_CLIENT_ID }}" \
+            -e GOOGLE_CLIENT_SECRET="${{ secrets.GOOGLE_CLIENT_SECRET }}" \
+            -e SECRET_KEY="${{ secrets.SECRET_KEY }}" \
+            -e AWS_S3_BUCKET_NAME="${{ vars.AWS_S3_BUCKET_NAME }}" \
+            -e EMAIL_HOST="${{ vars.EMAIL_HOST }}" \
+            -e EMAIL_PASSWORD="${{ vars.EMAIL_PASSWORD }}" \
+            -e EMAIL_PORT="${{ vars.EMAIL_PORT }}" \
+            -e EMAIL_USER="${{ vars.EMAIL_USER }}" \
+            -e FRONT_URL="${{ vars.FRONT_URL }}" \
+            -e GOOGLE_REDIRECT_URI="${{ vars.GOOGLE_REDIRECT_URI }}" \
+            -e PORT="${{ vars.PORT }}" \
+            -e RAZOR_PAY_KEY_ID="${{ secrets.RAZOR_PAY_KEY_ID }}" \
+            -e RAZOR_PAY_KEY_SECRET="${{ secrets.RAZOR_PAY_KEY_SECRET }}" \
+            $AWS_ACCOUNT_ID.dkr.ecr.$AWS_REGION.amazonaws.com/fast2book-backend:latest